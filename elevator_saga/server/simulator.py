#!/usr/bin/env python3
"""
Elevator simulation server - tick-based discrete event simulation
Provides HTTP API for controlling elevators and advancing simulation time
"""
import argparse
import json
import os.path
import threading
from copy import deepcopy
from dataclasses import dataclass
from enum import Enum
from pathlib import Path
from typing import Any, Dict, List, Optional, cast

from flask import Flask, Response, request

from elevator_saga.core.models import (
    Direction,
    ElevatorState,
    ElevatorStatus,
    EventType,
    FloorState,
    PassengerInfo,
    PassengerStatus,
    PerformanceMetrics,
    SerializableModel,
    SimulationEvent,
    SimulationState,
    TrafficEntry,
    create_empty_simulation_state,
)

# Global debug flag for server
_SERVER_DEBUG_MODE = False


def set_server_debug_mode(enabled: bool) -> None:
    """Enable or disable server debug logging"""
    global _SERVER_DEBUG_MODE
    globals()["_SERVER_DEBUG_MODE"] = enabled


def server_debug_log(message: str) -> None:
    """Print server debug message if debug mode is enabled"""
    if _SERVER_DEBUG_MODE:
        print(f"[SERVER-DEBUG] {message}", flush=True)


class CustomJSONEncoder(json.JSONEncoder):
    """
    自定义JSON编码器，处理Enum和其他特殊类型的序列化
    """

    def default(self, o: Any) -> Any:
        """
        重写默认序列化方法，处理特殊类型

        Args:
            o: 要序列化的对象

        Returns:
            序列化后的值
        """
        if isinstance(o, Enum):
            return o.value
        elif hasattr(o, "to_dict"):
            # 如果对象有to_dict方法，使用它
            return o.to_dict()
        else:
            # 调用父类的默认处理
            return super().default(o)


def json_response(data: Any, status: int = 200) -> Response | tuple[Response, int]:
    """
    创建JSON响应，使用自定义编码器处理Enum等特殊类型

    Args:
        data: 要序列化的数据
        status: HTTP状态码

    Returns:
        Flask Response对象，或者Response和状态码的元组（当状态码不是200时）
    """
    json_str = json.dumps(data, cls=CustomJSONEncoder, ensure_ascii=False)
    response = Response(json_str, status=status, mimetype="application/json")
    if status == 200:
        return response
    else:
        return response, status


@dataclass
class PassengerSummary(SerializableModel):
    """乘客摘要"""

    completed: int
    waiting: int
    in_transit: int
    total: int


@dataclass
class SimulationStateResponse(SerializableModel):
    """模拟状态响应"""

    tick: int
    elevators: List[ElevatorState]
    floors: List[FloorState]
    passengers: Dict[int, PassengerInfo]
    metrics: PerformanceMetrics


class ElevatorSimulation:
    traffic_queue: List[TrafficEntry]  # type: ignore
    next_passenger_id: int
    max_duration_ticks: int

    def __init__(self, traffic_dir: str, _init_only: bool = False):
        if _init_only:
            return
        self.lock = threading.Lock()
        self.traffic_dir = Path(traffic_dir)
        self.current_traffic_index = 0
        self.traffic_files: List[Path] = []
        self.state: SimulationState = create_empty_simulation_state(2, 1, 1)
        self._current_building_config: Optional[Dict[str, Any]] = None
        self._current_traffic_template: List[Dict[str, Any]] = []
        self._load_traffic_files()

    @property
    def tick(self) -> int:
        """当前tick"""
        return self.state.tick

    @property
    def elevators(self) -> List[ElevatorState]:
        """电梯列表"""
        return self.state.elevators

    @property
    def floors(self) -> List[FloorState]:
        """楼层列表"""
        return self.state.floors

    @property
    def passengers(self) -> Dict[int, PassengerInfo]:
        """乘客字典"""
        return self.state.passengers

    def _load_traffic_files(self) -> None:
        """扫描traffic目录，加载所有json文件列表"""
        # 查找所有json文件
        for file_path in self.traffic_dir.glob("*.json"):
            if file_path.is_file():
                self.traffic_files.append(file_path)
        # 按文件名排序
        self.traffic_files.sort()
        server_debug_log(f"Found {len(self.traffic_files)} traffic files: {[f.name for f in self.traffic_files]}")
        # 如果有文件，加载第一个
        if self.traffic_files:
            self.load_current_traffic()

    def load_current_traffic(self) -> None:
        """加载当前索引对应的流量文件"""
<<<<<<< HEAD
        with self.lock:
            self._load_traffic_by_index(self.current_traffic_index)
=======
        if not self.traffic_files:
            server_debug_log("No traffic files available")
            return

        if self.current_traffic_index >= len(self.traffic_files):
            server_debug_log(f"Traffic index {self.current_traffic_index} out of range")
            return

        traffic_file = self.traffic_files[self.current_traffic_index]
        server_debug_log(f"Loading traffic from {traffic_file.name}")
        try:
            with open(traffic_file, "r", encoding="utf-8") as f:
                file_data = json.load(f)
            building_config = file_data["building"]
            server_debug_log(f"Building config: {building_config}")
            self.state = create_empty_simulation_state(
                building_config["elevators"], building_config["floors"], building_config["elevator_capacity"]
            )
            self.reset()

            # 设置电梯能耗率
            elevator_energy_rates = building_config.get("elevator_energy_rates", [1.0] * building_config["elevators"])
            for i, elevator in enumerate(self.state.elevators):
                if i < len(elevator_energy_rates):
                    elevator.energy_rate = elevator_energy_rates[i]
                    server_debug_log(f"电梯 E{elevator.id} 能耗率设置为: {elevator.energy_rate}")

            self.max_duration_ticks = building_config["duration"]
            traffic_data: list[Dict[str, Any]] = file_data["traffic"]
            traffic_data.sort(key=lambda t: cast(int, t["tick"]))
            for entry in traffic_data:
                traffic_entry = TrafficEntry(
                    id=self.next_passenger_id,
                    origin=entry["origin"],
                    destination=entry["destination"],
                    tick=entry["tick"],
                )
                self.traffic_queue.append(traffic_entry)
                self.next_passenger_id += 1

        except Exception as e:
            server_debug_log(f"Error loading traffic file {traffic_file}: {e}")
>>>>>>> 83459923

    def next_traffic_round(self, full_reset: bool = False) -> bool:
        """切换到下一个流量文件，返回是否成功切换"""
        with self.lock:
            if not self.traffic_files:
                return False

            next_index = self.current_traffic_index + 1
            if next_index >= len(self.traffic_files):
                if full_reset:
                    self.current_traffic_index = 0
                    return self._load_traffic_by_index(self.current_traffic_index)
                return False

            self.current_traffic_index = next_index
            return self._load_traffic_by_index(self.current_traffic_index)

    def select_traffic_index(self, target_index: int) -> bool:
        """根据索引直接切换测试用例"""
        with self.lock:
            if not self.traffic_files:
                return False
            if target_index < 0 or target_index >= len(self.traffic_files):
                return False
            self.current_traffic_index = target_index
            return self._load_traffic_by_index(target_index)

    def load_traffic(self, traffic_file: str) -> None:
        """Load passenger traffic from JSON file using unified data models"""
        with open(traffic_file, "r") as f:
            traffic_data = json.load(f)

        server_debug_log(f"Loading traffic from {traffic_file}, {len(traffic_data)} entries")

        self.traffic_queue: List[TrafficEntry] = []  # type: ignore[reportRedeclaration]
        for entry in traffic_data:
            # Create TrafficEntry from JSON data
            traffic_entry = TrafficEntry(
                id=entry.get("id", self.next_passenger_id),
                origin=entry["origin"],
                destination=entry["destination"],
                tick=entry["tick"],
            )
            self.traffic_queue.append(traffic_entry)
            self.next_passenger_id = max(self.next_passenger_id, traffic_entry.id + 1)

        # Sort by arrival time
        self.traffic_queue.sort(key=lambda p: p.tick)
        server_debug_log(f"Traffic loaded and sorted, next passenger ID: {self.next_passenger_id}")

    def _emit_event(self, event_type: EventType, data: Dict[str, Any]) -> None:
        """Emit an event to be sent to clients using unified data models"""
        self.state.add_event(event_type, data)
        server_debug_log(f"Event emitted: {event_type.value} with data {data}")

    def step(self, num_ticks: int = 1) -> List[SimulationEvent]:
        with self.lock:
            new_events: List[SimulationEvent] = []
            for _ in range(num_ticks):
                self.state.tick += 1
                # server_debug_log(f"Processing tick {self.tick}")  # currently one tick per step
                tick_events = self._process_tick()
                new_events.extend(tick_events)
                # server_debug_log(f"Tick {self.tick} completed - Generated {len(tick_events)} events")  # currently one tick per step

                # 如果到达最大时长，强制完成剩余乘客
                if self.tick >= self.max_duration_ticks:
                    completed_count = self.force_complete_remaining_passengers()
                    if completed_count > 0:
                        server_debug_log(f"模拟结束，强制完成了 {completed_count} 个乘客")

            server_debug_log(f"Step completed - Final tick: {self.tick}, Total events: {len(new_events)}")
            return new_events

    def _process_tick(self) -> List[SimulationEvent]:
        """
        Process one simulation tick
        每个tick先发生事件，再发生动作
        """
        events_start = len(self.state.events)
        self._update_elevator_status()

        # 1. Add new passengers from traffic queue
        self._process_arrivals()

        # 2. Move elevators
        self._move_elevators()

        # 3. Process elevator stops and passenger alighting
        self._process_elevator_stops()

        # Return events generated this tick
        return self.state.events[events_start:]

    def _process_passenger_in(self, elevator: ElevatorState) -> List[int]:
        current_floor = elevator.current_floor
        # 处于Stopped状态，方向也已经清空，说明没有调度。
        floor = self.floors[current_floor]
        passengers_to_board: List[int] = []
        remaining_capacity = elevator.max_capacity - len(elevator.passengers)
        # Board passengers going up (if up indicator is on or no direction set)
        if remaining_capacity > 0 and elevator.target_floor_direction in (Direction.UP, Direction.STOPPED):
            take_up = floor.up_queue[:remaining_capacity]
            passengers_to_board.extend(take_up)
            floor.up_queue = floor.up_queue[len(take_up) :]
            remaining_capacity -= len(take_up)

        # Board passengers going down (if down indicator is on or no direction set)
        if remaining_capacity > 0 and elevator.target_floor_direction in (Direction.DOWN, Direction.STOPPED):
            take_down = floor.down_queue[:remaining_capacity]
            passengers_to_board.extend(take_down)
            floor.down_queue = floor.down_queue[len(take_down) :]
            remaining_capacity -= len(take_down)

        # Process boarding
        for passenger_id in passengers_to_board:
            passenger = self.passengers[passenger_id]
            passenger.pickup_tick = self.tick
            passenger.elevator_id = elevator.id
            elevator.passengers.append(passenger_id)
            elevator.passenger_destinations[passenger_id] = passenger.destination
            self._emit_event(
                EventType.PASSENGER_BOARD,
                {"elevator": elevator.id, "floor": current_floor, "passenger": passenger_id},
            )
        return passengers_to_board

    def _update_elevator_status(self) -> None:
        """更新电梯运行状态"""
        for elevator in self.elevators:
            target_floor = elevator.target_floor
            old_status = elevator.run_status.value
            # 没有移动方向，说明电梯已经到达目标楼层
            if elevator.target_floor_direction == Direction.STOPPED:
                if elevator.next_target_floor is not None:
                    self._set_elevator_target_floor(elevator, elevator.next_target_floor)

                    self._process_passenger_in(elevator)
                    elevator.next_target_floor = None
                else:
                    continue
            # 有移动方向，但是需要启动了
            if elevator.run_status == ElevatorStatus.STOPPED:
                # 从停止状态启动 - 注意：START_UP表示启动加速状态，不表示方向
                # 实际移动方向由target_floor_direction决定
                elevator.run_status = ElevatorStatus.START_UP
            # 从启动状态切换到匀速
            elif elevator.run_status == ElevatorStatus.START_UP:
                # 从启动状态切换到匀速
                elevator.run_status = ElevatorStatus.CONSTANT_SPEED
            server_debug_log(
                f"电梯{elevator.id} 状态:{old_status}->{elevator.run_status.value} 方向:{elevator.target_floor_direction.value} "
                f"位置:{elevator.position.current_floor_float:.1f} 目标:{target_floor}"
            )
        # START_DOWN状态会在到达目标时在_move_elevators中切换为STOPPED

    def _process_arrivals(self) -> None:  # OK
        """Process new passenger arrivals"""
        while self.traffic_queue and self.traffic_queue[0].tick <= self.tick:
            traffic_entry = self.traffic_queue.pop(0)
            passenger = PassengerInfo(
                id=traffic_entry.id,
                origin=traffic_entry.origin,
                destination=traffic_entry.destination,
                arrive_tick=self.tick,
            )
            assert traffic_entry.origin != traffic_entry.destination, f"乘客{passenger.id}目的地和起始地{traffic_entry.origin}重复"
            self.passengers[passenger.id] = passenger
            server_debug_log(f"乘客 {passenger.id:4}： 创建 | {passenger}")
            if passenger.destination > passenger.origin:
                self.floors[passenger.origin].up_queue.append(passenger.id)
                self._emit_event(EventType.UP_BUTTON_PRESSED, {"floor": passenger.origin, "passenger": passenger.id})
            else:
                self.floors[passenger.origin].down_queue.append(passenger.id)
                self._emit_event(EventType.DOWN_BUTTON_PRESSED, {"floor": passenger.origin, "passenger": passenger.id})

    def _move_elevators(self) -> None:
        """
        Move all elevators towards their destinations with acceleration/deceleration
        上一步已经处理了当前电梯的状态，这里只做移动
        """
        for elevator in self.elevators:
            target_floor = elevator.target_floor
            new_floor = old_floor = elevator.position.current_floor
            # 获取移动速度
            movement_speed = 0
            if elevator.run_status == ElevatorStatus.START_UP:
                movement_speed = 1
            elif elevator.run_status == ElevatorStatus.START_DOWN:
                movement_speed = 1
            elif elevator.run_status == ElevatorStatus.CONSTANT_SPEED:
                movement_speed = 2
            if movement_speed == 0:
                continue

            # 根据状态和方向调整移动距离
            elevator.last_tick_direction = elevator.target_floor_direction
            old_position = elevator.position.current_floor_float
            if elevator.target_floor_direction == Direction.UP:
                new_floor = elevator.position.floor_up_position_add(movement_speed)
                # 电梯移动时增加能耗，每tick增加电梯的能耗率
                elevator.energy_consumed += elevator.energy_rate
            elif elevator.target_floor_direction == Direction.DOWN:
                new_floor = elevator.position.floor_up_position_add(-movement_speed)
                # 电梯移动时增加能耗，每tick增加电梯的能耗率
                elevator.energy_consumed += elevator.energy_rate
            else:
                # 之前的状态已经是到站了，清空上一次到站的方向
                pass
            new_position = elevator.position.current_floor_float
            if new_position != old_position and elevator.target_floor_direction != Direction.STOPPED:
                elevator.energy_consumed += self._calculate_step_energy_cost(
                    elevator, movement_speed, old_position, new_position
                )

            # 发送电梯移动事件
            if elevator.target_floor_direction != Direction.STOPPED:
                self._emit_event(
                    EventType.ELEVATOR_MOVE,
                    {
                        "elevator": elevator.id,
                        "from_position": old_position,
                        "to_position": elevator.position.current_floor_float,
                        "direction": elevator.target_floor_direction.value,
                        "status": elevator.run_status.value,
                    },
                )

            # 移动后检测是否即将到站，从匀速状态切换到减速
            if elevator.run_status == ElevatorStatus.CONSTANT_SPEED:
                # 检查是否需要开始减速，这里加速减速设置路程为1，匀速路程为2，这样能够保证不会匀速恰好到达，必须加减速
                # 如果速度超出，则预期的逻辑是，恰好到达/超出0等，会强制触发start_down，多走一次才能stop，目前没有实现这部分逻辑
                if self._should_start_deceleration(elevator):
                    elevator.run_status = ElevatorStatus.START_DOWN
                    # 发送电梯即将经过某层楼事件
                if self._near_next_stop(elevator):
                    self._emit_event(
                        EventType.ELEVATOR_APPROACHING,
                        {
                            "elevator": elevator.id,
                            "floor": int(round(elevator.position.current_floor_float)),
                            "direction": elevator.target_floor_direction.value,
                        },
                    )

            # 处理楼层变化事件
            if old_floor != new_floor:
                if new_floor != target_floor:
                    self._emit_event(
                        EventType.PASSING_FLOOR,
                        {
                            "elevator": elevator.id,
                            "floor": new_floor,
                            "direction": elevator.target_floor_direction.value,
                        },
                    )

            # 检查是否到达目标楼层
            if target_floor == new_floor and elevator.position.floor_up_position == 0:
                elevator.run_status = ElevatorStatus.STOPPED
                # 刚进入Stopped状态，可以通过last_direction识别
                self._emit_event(
                    EventType.STOPPED_AT_FLOOR, {"elevator": elevator.id, "floor": new_floor, "reason": "move_reached"}
                )

    @staticmethod
    def _calculate_step_energy_cost(
        elevator: ElevatorState, movement_speed: int, old_position: float, new_position: float
    ) -> float:
        """根据单个tick的移动估算能耗"""
        if movement_speed <= 0 or new_position == old_position:
            return 0.0
        base_cost = 2.0 if elevator.id == 3 else 1.0
        return base_cost

    def _process_elevator_stops(self) -> None:
        """
        处理Stopped电梯，上下客，新target处理等。
        """
        for elevator in self.elevators:
            current_floor = elevator.current_floor
            # 处于Stopped状态，方向也已经清空，说明没有调度。
            if elevator.last_tick_direction == Direction.STOPPED:
                self._emit_event(EventType.IDLE, {"elevator": elevator.id, "floor": current_floor})
                self._process_passenger_in(elevator)
                continue
            # 其他处于STOPPED状态，刚进入stop，到站要进行上下客
            if not elevator.run_status == ElevatorStatus.STOPPED:
                continue

            # Let passengers alight
            passengers_to_remove: List[int] = []
            for passenger_id in elevator.passengers:
                passenger = self.passengers[passenger_id]
                if passenger.destination == current_floor:
                    passenger.dropoff_tick = self.tick
                    passenger.arrived = True
                    passengers_to_remove.append(passenger_id)

            # Remove passengers who alighted
            for passenger_id in passengers_to_remove:
                elevator.passengers.remove(passenger_id)
                elevator.passenger_destinations.pop(passenger_id, None)
                self._emit_event(
                    EventType.PASSENGER_ALIGHT,
                    {"elevator": elevator.id, "floor": current_floor, "passenger": passenger_id},
                )
            # Board waiting passengers (if indicators allow)
            boarded = self._process_passenger_in(elevator)
            if elevator.next_target_floor is not None:
                self._set_elevator_target_floor(elevator, elevator.next_target_floor)
                elevator.next_target_floor = None
            elif boarded and elevator.passengers:
                # 若仍在当前楼层且没有新的调度指令，保持指示灯熄灭等待控制器分配
                elevator.indicators.set_direction(Direction.STOPPED)

    def _set_elevator_target_floor(self, elevator: ElevatorState, floor: int) -> None:
        """
        同一个tick内提示
        [SERVER-DEBUG] 电梯 E0 下一目的地设定为 F1
        [SERVER-DEBUG] 电梯 E0 被设定为前往 F1
        说明电梯处于stop状态，这个tick直接采用下一个目的地运行了
        """
        elevator.position.target_floor = floor
        server_debug_log(f"电梯 E{elevator.id} 被设定为前往 F{floor}")
        new_target_floor_should_accel = self._should_start_deceleration(elevator)
        if not new_target_floor_should_accel:
            if elevator.run_status == ElevatorStatus.START_DOWN:  # 不应该加速但是加了
                elevator.run_status = ElevatorStatus.CONSTANT_SPEED
                server_debug_log(f"电梯 E{elevator.id} 被设定为匀速")
        elif new_target_floor_should_accel:
            if elevator.run_status == ElevatorStatus.CONSTANT_SPEED:  # 应该减速了，但是之前是匀速
                elevator.run_status = ElevatorStatus.START_DOWN
                server_debug_log(f"电梯 E{elevator.id} 被设定为减速")
        if elevator.current_floor != floor or elevator.position.floor_up_position != 0:
            old_status = elevator.run_status.value
            server_debug_log(f"电梯{elevator.id} 状态:{old_status}->{elevator.run_status.value}")
        elevator.indicators.set_direction(elevator.target_floor_direction)

    def _calculate_distance_to_target(self, elevator: ElevatorState) -> float:
        """计算到目标楼层的距离（以floor_up_position为单位）"""
        current_pos = elevator.position.current_floor * 10 + elevator.position.floor_up_position
        target_pos = elevator.target_floor * 10
        return abs(target_pos - current_pos)

    def _calculate_distance_to_near_stop(self, elevator: ElevatorState) -> float:
        """计算到最近楼层的距离（以floor_up_position为单位）"""
        if elevator.position.floor_up_position < 0:
            return 10 + elevator.position.floor_up_position
        elif elevator.position.floor_up_position > 0:
            return 10 - elevator.position.floor_up_position
        else:
            return 0

    def _should_start_deceleration(self, elevator: ElevatorState) -> bool:
        """判断是否应该开始减速
        减速需要1个tick（移动1个位置单位），所以当距离目标<=3时开始减速
        这样可以保证有一个完整的减速周期
        """
        distance = self._calculate_distance_to_target(elevator)
        return distance == 1

    def _near_next_stop(self, elevator: ElevatorState) -> bool:
        distance = self._calculate_distance_to_near_stop(elevator)
        return distance == 1

    def elevator_go_to_floor(self, elevator_id: int, floor: int, immediate: bool = False) -> None:
        """
        设置电梯去向，是生命周期开始，分配目的地
        """
        if 0 <= elevator_id < len(self.elevators) and 0 <= floor < len(self.floors):
            elevator = self.elevators[elevator_id]
            if immediate:
                self._set_elevator_target_floor(elevator, floor)
            else:
                elevator.next_target_floor = floor
                server_debug_log(f"电梯 E{elevator_id} 下一目的地设定为 F{floor}")

    def get_state(self) -> SimulationStateResponse:
        """Get complete simulation state"""
        with self.lock:
            # Calculate metrics
            metrics = self._calculate_metrics()

            return SimulationStateResponse(
                tick=self.tick,
                elevators=self.elevators,
                floors=self.floors,
                passengers=self.passengers,
                metrics=metrics,
            )

    def _calculate_metrics(self) -> PerformanceMetrics:
        """Calculate performance metrics"""
        # 直接从state中筛选已完成的乘客
        completed = [p for p in self.state.passengers.values() if p.status == PassengerStatus.COMPLETED]

        total_passengers = len(self.state.passengers)

        # 计算总能耗
        total_energy = sum(elevator.energy_consumed for elevator in self.state.elevators)

        if not completed:
            return PerformanceMetrics(
                completed_passengers=0,
                total_passengers=total_passengers,
                average_floor_wait_time=0,
                p95_floor_wait_time=0,
                average_arrival_wait_time=0,
                p95_arrival_wait_time=0,
<<<<<<< HEAD
                total_energy_consumption=0.0,
                energy_per_completed_passenger=0.0,
=======
                total_energy_consumption=total_energy,
>>>>>>> 83459923
            )

        floor_wait_times = [float(p.floor_wait_time) for p in completed]
        arrival_wait_times = [float(p.arrival_wait_time) for p in completed]
        total_energy = sum(e.energy_consumed for e in self.elevators)

        def average_excluding_top_percent(data: List[float], exclude_percent: int) -> float:
            """计算排除掉最长的指定百分比后的平均值"""
            if not data:
                return 0.0
            sorted_data = sorted(data)
            # 计算要保留的数据数量（排除掉最长的 exclude_percent）
            keep_count = int(len(sorted_data) * (100 - exclude_percent) / 100)
            if keep_count == 0:
                return 0.0
            # 只保留前 keep_count 个数据，排除最长的部分
            kept_data = sorted_data[:keep_count]
            return sum(kept_data) / len(kept_data)

        return PerformanceMetrics(
            completed_passengers=len(completed),
            total_passengers=total_passengers,
            average_floor_wait_time=sum(floor_wait_times) / len(floor_wait_times) if floor_wait_times else 0,
            p95_floor_wait_time=average_excluding_top_percent(floor_wait_times, 5),
            average_arrival_wait_time=sum(arrival_wait_times) / len(arrival_wait_times) if arrival_wait_times else 0,
            p95_arrival_wait_time=average_excluding_top_percent(arrival_wait_times, 5),
            total_energy_consumption=total_energy,
<<<<<<< HEAD
            energy_per_completed_passenger=total_energy / len(completed) if completed else 0.0,
=======
>>>>>>> 83459923
        )

    def get_events(self, since_tick: int = 0) -> List[SimulationEvent]:
        """Get events since specified tick"""
        return [e for e in self.state.events if e.tick > since_tick]

    def get_traffic_info(self) -> Dict[str, Any]:
        return {
            "current_index": self.current_traffic_index,
            "total_files": len(self.traffic_files),
            "max_tick": self.max_duration_ticks,
        }

    def force_complete_remaining_passengers(self) -> int:
        """强制完成所有未完成的乘客，返回完成的乘客数量"""
        completed_count = 0
        current_tick = self.tick
        for passenger in self.state.passengers.values():
            if passenger.dropoff_tick == 0:
                passenger.dropoff_tick = current_tick
            if passenger.pickup_tick == 0:
                passenger.pickup_tick = current_tick
        return completed_count

    def reset(self) -> None:
        """Reset simulation to initial state"""
        with self.lock:
            if self._current_building_config is not None:
                self._initialize_state_with_traffic(
                    deepcopy(self._current_building_config), deepcopy(self._current_traffic_template)
                )
            else:
                elevators = len(self.elevators) or 1
                floors = len(self.floors) or 1
                capacity = self.elevators[0].max_capacity if self.elevators else 10
                self.state = create_empty_simulation_state(elevators, floors, capacity)
                self.traffic_queue = []
                self.max_duration_ticks = 0
                self.next_passenger_id = 1

    def _initialize_state_with_traffic(
        self, building_config: Dict[str, Any], traffic_data: List[Dict[str, Any]]
    ) -> None:
        """根据楼宇配置和客流数据重新构建模拟状态"""
        elevators = max(1, int(building_config.get("elevators", 1)))
        floors = max(1, int(building_config.get("floors", 1)))
        capacity = max(1, int(building_config.get("elevator_capacity", 1)))

        self.state = create_empty_simulation_state(elevators, floors, capacity)
        self.state.events.clear()
        self.state.passengers.clear()
        self.traffic_queue = []
        self.next_passenger_id = 1
        self.max_duration_ticks = int(building_config.get("duration", 0) or 0)

        sorted_entries = sorted(traffic_data, key=lambda t: cast(int, t.get("tick", 0)))
        for entry in sorted_entries:
            passenger_id = int(entry.get("id", self.next_passenger_id))
            origin = int(entry["origin"])
            destination = int(entry["destination"])
            tick = int(entry["tick"])
            traffic_entry = TrafficEntry(id=passenger_id, origin=origin, destination=destination, tick=tick)
            self.traffic_queue.append(traffic_entry)
            self.next_passenger_id = max(self.next_passenger_id, passenger_id + 1)

    def _load_traffic_by_index(self, index: int) -> bool:
        if not self.traffic_files:
            server_debug_log("No traffic files available")
            return False
        if index < 0 or index >= len(self.traffic_files):
            server_debug_log(f"Traffic index {index} out of range")
            return False

        traffic_file = self.traffic_files[index]
        server_debug_log(f"Loading traffic from {traffic_file.name}")
        try:
            with open(traffic_file, "r", encoding="utf-8") as f:
                file_data = json.load(f)
            building_config = file_data["building"]
            server_debug_log(f"Building config: {building_config}")
            traffic_data: List[Dict[str, Any]] = list(file_data["traffic"])
            self._current_building_config = cast(Dict[str, Any], deepcopy(building_config))
            self._current_traffic_template = cast(List[Dict[str, Any]], deepcopy(traffic_data))
            self._initialize_state_with_traffic(
                deepcopy(self._current_building_config), deepcopy(self._current_traffic_template)
            )
            return True
        except Exception as e:
            server_debug_log(f"Error loading traffic file {traffic_file}: {e}")
            return False

# Global simulation instance for Flask routes
simulation: ElevatorSimulation = ElevatorSimulation("", _init_only=True)

# Create Flask app
app = Flask(__name__)


# Configure CORS
@app.after_request
def after_request(response: Response) -> Response:
    response.headers.add("Access-Control-Allow-Origin", "*")
    response.headers.add("Access-Control-Allow-Headers", "Content-Type,Authorization")
    response.headers.add("Access-Control-Allow-Methods", "GET,PUT,POST,DELETE,OPTIONS")
    return response


@app.route("/api/state", methods=["GET"])
def get_state() -> Response | tuple[Response, int]:
    try:
        state = simulation.get_state()
        return json_response(state)
    except Exception as e:
        return json_response({"error": str(e)}, 500)


@app.route("/api/step", methods=["POST"])
def step_simulation() -> Response | tuple[Response, int]:
    try:
        data: Dict[str, Any] = request.get_json() or {}
        ticks = data.get("ticks", 1)
        # server_debug_log("")
        # server_debug_log(f"HTTP /api/step request ----- ticks: {ticks}")
        events = simulation.step(ticks)
        server_debug_log(f"HTTP /api/step response ----- tick: {simulation.tick}, events: {len(events)}\n")
        return json_response(
            {
                "tick": simulation.tick,
                "events": events,
            }
        )
    except Exception as e:
        return json_response({"error": str(e)}, 500)


@app.route("/api/reset", methods=["POST"])
def reset_simulation() -> Response | tuple[Response, int]:
    try:
        simulation.reset()
        return json_response({"success": True})
    except Exception as e:
        return json_response({"error": str(e)}, 500)


@app.route("/api/elevators/<int:elevator_id>/go_to_floor", methods=["POST"])
def elevator_go_to_floor(elevator_id: int) -> Response | tuple[Response, int]:
    try:
        data: Dict[str, Any] = request.get_json() or {}
        floor = data["floor"]
        immediate = data.get("immediate", False)
        simulation.elevator_go_to_floor(elevator_id, floor, immediate)
        return json_response({"success": True})
    except Exception as e:
        return json_response({"error": str(e)}, 500)


@app.route("/api/traffic/next", methods=["POST"])
def next_traffic_round() -> Response | tuple[Response, int]:
    """切换到下一个流量文件"""
    try:
        full_reset = request.get_json()["full_reset"]
        success = simulation.next_traffic_round(full_reset)
        if success:
            return json_response({"success": True})
        else:
            return json_response({"success": False, "error": "No traffic files available"}, 400)
    except Exception as e:
        return json_response({"error": str(e)}, 500)


@app.route("/api/traffic/select", methods=["POST"])
def select_traffic() -> Response | tuple[Response, int]:
    """根据索引切换指定流量文件"""
    try:
        data = request.get_json(silent=True) or {}
        index_raw = data.get("index", -1)
        try:
            target_index = int(index_raw)
        except (TypeError, ValueError):
            return json_response({"success": False, "error": "Invalid traffic index"}, 400)
        success = simulation.select_traffic_index(target_index)
        if not success:
            return json_response({"success": False, "error": "Traffic index out of range"}, 400)
        return json_response({"success": True})
    except Exception as e:
        return json_response({"error": str(e)}, 500)


@app.route("/api/traffic/info", methods=["GET"])
def get_traffic_info() -> Response | tuple[Response, int]:
    """获取当前流量文件信息"""
    try:
        info = simulation.get_traffic_info()
        return json_response(info)
    except Exception as e:
        return json_response({"error": str(e)}, 500)


def main() -> None:
    global simulation

    parser = argparse.ArgumentParser(description="Elevator Simulation Server")
    parser.add_argument("--host", default="127.0.0.1", help="Server host")
    parser.add_argument("--port", type=int, default=8000, help="Server port")
    parser.add_argument("--debug", default=True, action="store_true", help="Enable debug logging")

    args = parser.parse_args()

    # Enable debug mode if requested
    if args.debug:
        set_server_debug_mode(True)
        server_debug_log("Server debug mode enabled")
        app.config["DEBUG"] = True

    # Create simulation with traffic directory
    simulation = ElevatorSimulation(f"{os.path.join(os.path.dirname(__file__), '..', 'traffic')}")

    # Print traffic status
    print(f"Elevator simulation server running on http://{args.host}:{args.port}")

    try:
        app.run(host=args.host, port=args.port, debug=args.debug, threaded=True)
    except KeyboardInterrupt:
        print("\nShutting down server...")


if __name__ == "__main__":
    main()<|MERGE_RESOLUTION|>--- conflicted
+++ resolved
@@ -3,6 +3,7 @@
 Elevator simulation server - tick-based discrete event simulation
 Provides HTTP API for controlling elevators and advancing simulation time
 """
+
 import argparse
 import json
 import os.path
@@ -157,17 +158,15 @@
                 self.traffic_files.append(file_path)
         # 按文件名排序
         self.traffic_files.sort()
-        server_debug_log(f"Found {len(self.traffic_files)} traffic files: {[f.name for f in self.traffic_files]}")
+        server_debug_log(
+            f"Found {len(self.traffic_files)} traffic files: {[f.name for f in self.traffic_files]}"
+        )
         # 如果有文件，加载第一个
         if self.traffic_files:
             self.load_current_traffic()
 
     def load_current_traffic(self) -> None:
         """加载当前索引对应的流量文件"""
-<<<<<<< HEAD
-        with self.lock:
-            self._load_traffic_by_index(self.current_traffic_index)
-=======
         if not self.traffic_files:
             server_debug_log("No traffic files available")
             return
@@ -184,16 +183,22 @@
             building_config = file_data["building"]
             server_debug_log(f"Building config: {building_config}")
             self.state = create_empty_simulation_state(
-                building_config["elevators"], building_config["floors"], building_config["elevator_capacity"]
+                building_config["elevators"],
+                building_config["floors"],
+                building_config["elevator_capacity"],
             )
             self.reset()
 
             # 设置电梯能耗率
-            elevator_energy_rates = building_config.get("elevator_energy_rates", [1.0] * building_config["elevators"])
+            elevator_energy_rates = building_config.get(
+                "elevator_energy_rates", [1.0] * building_config["elevators"]
+            )
             for i, elevator in enumerate(self.state.elevators):
                 if i < len(elevator_energy_rates):
                     elevator.energy_rate = elevator_energy_rates[i]
-                    server_debug_log(f"电梯 E{elevator.id} 能耗率设置为: {elevator.energy_rate}")
+                    server_debug_log(
+                        f"电梯 E{elevator.id} 能耗率设置为: {elevator.energy_rate}"
+                    )
 
             self.max_duration_ticks = building_config["duration"]
             traffic_data: list[Dict[str, Any]] = file_data["traffic"]
@@ -210,7 +215,6 @@
 
         except Exception as e:
             server_debug_log(f"Error loading traffic file {traffic_file}: {e}")
->>>>>>> 83459923
 
     def next_traffic_round(self, full_reset: bool = False) -> bool:
         """切换到下一个流量文件，返回是否成功切换"""
@@ -243,7 +247,9 @@
         with open(traffic_file, "r") as f:
             traffic_data = json.load(f)
 
-        server_debug_log(f"Loading traffic from {traffic_file}, {len(traffic_data)} entries")
+        server_debug_log(
+            f"Loading traffic from {traffic_file}, {len(traffic_data)} entries"
+        )
 
         self.traffic_queue: List[TrafficEntry] = []  # type: ignore[reportRedeclaration]
         for entry in traffic_data:
@@ -259,7 +265,9 @@
 
         # Sort by arrival time
         self.traffic_queue.sort(key=lambda p: p.tick)
-        server_debug_log(f"Traffic loaded and sorted, next passenger ID: {self.next_passenger_id}")
+        server_debug_log(
+            f"Traffic loaded and sorted, next passenger ID: {self.next_passenger_id}"
+        )
 
     def _emit_event(self, event_type: EventType, data: Dict[str, Any]) -> None:
         """Emit an event to be sent to clients using unified data models"""
@@ -280,9 +288,13 @@
                 if self.tick >= self.max_duration_ticks:
                     completed_count = self.force_complete_remaining_passengers()
                     if completed_count > 0:
-                        server_debug_log(f"模拟结束，强制完成了 {completed_count} 个乘客")
-
-            server_debug_log(f"Step completed - Final tick: {self.tick}, Total events: {len(new_events)}")
+                        server_debug_log(
+                            f"模拟结束，强制完成了 {completed_count} 个乘客"
+                        )
+
+            server_debug_log(
+                f"Step completed - Final tick: {self.tick}, Total events: {len(new_events)}"
+            )
             return new_events
 
     def _process_tick(self) -> List[SimulationEvent]:
@@ -312,14 +324,20 @@
         passengers_to_board: List[int] = []
         remaining_capacity = elevator.max_capacity - len(elevator.passengers)
         # Board passengers going up (if up indicator is on or no direction set)
-        if remaining_capacity > 0 and elevator.target_floor_direction in (Direction.UP, Direction.STOPPED):
+        if remaining_capacity > 0 and elevator.target_floor_direction in (
+            Direction.UP,
+            Direction.STOPPED,
+        ):
             take_up = floor.up_queue[:remaining_capacity]
             passengers_to_board.extend(take_up)
             floor.up_queue = floor.up_queue[len(take_up) :]
             remaining_capacity -= len(take_up)
 
         # Board passengers going down (if down indicator is on or no direction set)
-        if remaining_capacity > 0 and elevator.target_floor_direction in (Direction.DOWN, Direction.STOPPED):
+        if remaining_capacity > 0 and elevator.target_floor_direction in (
+            Direction.DOWN,
+            Direction.STOPPED,
+        ):
             take_down = floor.down_queue[:remaining_capacity]
             passengers_to_board.extend(take_down)
             floor.down_queue = floor.down_queue[len(take_down) :]
@@ -334,7 +352,11 @@
             elevator.passenger_destinations[passenger_id] = passenger.destination
             self._emit_event(
                 EventType.PASSENGER_BOARD,
-                {"elevator": elevator.id, "floor": current_floor, "passenger": passenger_id},
+                {
+                    "elevator": elevator.id,
+                    "floor": current_floor,
+                    "passenger": passenger_id,
+                },
             )
         return passengers_to_board
 
@@ -346,7 +368,9 @@
             # 没有移动方向，说明电梯已经到达目标楼层
             if elevator.target_floor_direction == Direction.STOPPED:
                 if elevator.next_target_floor is not None:
-                    self._set_elevator_target_floor(elevator, elevator.next_target_floor)
+                    self._set_elevator_target_floor(
+                        elevator, elevator.next_target_floor
+                    )
 
                     self._process_passenger_in(elevator)
                     elevator.next_target_floor = None
@@ -377,15 +401,23 @@
                 destination=traffic_entry.destination,
                 arrive_tick=self.tick,
             )
-            assert traffic_entry.origin != traffic_entry.destination, f"乘客{passenger.id}目的地和起始地{traffic_entry.origin}重复"
+            assert traffic_entry.origin != traffic_entry.destination, (
+                f"乘客{passenger.id}目的地和起始地{traffic_entry.origin}重复"
+            )
             self.passengers[passenger.id] = passenger
             server_debug_log(f"乘客 {passenger.id:4}： 创建 | {passenger}")
             if passenger.destination > passenger.origin:
                 self.floors[passenger.origin].up_queue.append(passenger.id)
-                self._emit_event(EventType.UP_BUTTON_PRESSED, {"floor": passenger.origin, "passenger": passenger.id})
+                self._emit_event(
+                    EventType.UP_BUTTON_PRESSED,
+                    {"floor": passenger.origin, "passenger": passenger.id},
+                )
             else:
                 self.floors[passenger.origin].down_queue.append(passenger.id)
-                self._emit_event(EventType.DOWN_BUTTON_PRESSED, {"floor": passenger.origin, "passenger": passenger.id})
+                self._emit_event(
+                    EventType.DOWN_BUTTON_PRESSED,
+                    {"floor": passenger.origin, "passenger": passenger.id},
+                )
 
     def _move_elevators(self) -> None:
         """
@@ -421,7 +453,10 @@
                 # 之前的状态已经是到站了，清空上一次到站的方向
                 pass
             new_position = elevator.position.current_floor_float
-            if new_position != old_position and elevator.target_floor_direction != Direction.STOPPED:
+            if (
+                new_position != old_position
+                and elevator.target_floor_direction != Direction.STOPPED
+            ):
                 elevator.energy_consumed += self._calculate_step_energy_cost(
                     elevator, movement_speed, old_position, new_position
                 )
@@ -473,18 +508,13 @@
                 elevator.run_status = ElevatorStatus.STOPPED
                 # 刚进入Stopped状态，可以通过last_direction识别
                 self._emit_event(
-                    EventType.STOPPED_AT_FLOOR, {"elevator": elevator.id, "floor": new_floor, "reason": "move_reached"}
+                    EventType.STOPPED_AT_FLOOR,
+                    {
+                        "elevator": elevator.id,
+                        "floor": new_floor,
+                        "reason": "move_reached",
+                    },
                 )
-
-    @staticmethod
-    def _calculate_step_energy_cost(
-        elevator: ElevatorState, movement_speed: int, old_position: float, new_position: float
-    ) -> float:
-        """根据单个tick的移动估算能耗"""
-        if movement_speed <= 0 or new_position == old_position:
-            return 0.0
-        base_cost = 2.0 if elevator.id == 3 else 1.0
-        return base_cost
 
     def _process_elevator_stops(self) -> None:
         """
@@ -494,7 +524,9 @@
             current_floor = elevator.current_floor
             # 处于Stopped状态，方向也已经清空，说明没有调度。
             if elevator.last_tick_direction == Direction.STOPPED:
-                self._emit_event(EventType.IDLE, {"elevator": elevator.id, "floor": current_floor})
+                self._emit_event(
+                    EventType.IDLE, {"elevator": elevator.id, "floor": current_floor}
+                )
                 self._process_passenger_in(elevator)
                 continue
             # 其他处于STOPPED状态，刚进入stop，到站要进行上下客
@@ -516,7 +548,11 @@
                 elevator.passenger_destinations.pop(passenger_id, None)
                 self._emit_event(
                     EventType.PASSENGER_ALIGHT,
-                    {"elevator": elevator.id, "floor": current_floor, "passenger": passenger_id},
+                    {
+                        "elevator": elevator.id,
+                        "floor": current_floor,
+                        "passenger": passenger_id,
+                    },
                 )
             # Board waiting passengers (if indicators allow)
             boarded = self._process_passenger_in(elevator)
@@ -542,17 +578,23 @@
                 elevator.run_status = ElevatorStatus.CONSTANT_SPEED
                 server_debug_log(f"电梯 E{elevator.id} 被设定为匀速")
         elif new_target_floor_should_accel:
-            if elevator.run_status == ElevatorStatus.CONSTANT_SPEED:  # 应该减速了，但是之前是匀速
+            if (
+                elevator.run_status == ElevatorStatus.CONSTANT_SPEED
+            ):  # 应该减速了，但是之前是匀速
                 elevator.run_status = ElevatorStatus.START_DOWN
                 server_debug_log(f"电梯 E{elevator.id} 被设定为减速")
         if elevator.current_floor != floor or elevator.position.floor_up_position != 0:
             old_status = elevator.run_status.value
-            server_debug_log(f"电梯{elevator.id} 状态:{old_status}->{elevator.run_status.value}")
+            server_debug_log(
+                f"电梯{elevator.id} 状态:{old_status}->{elevator.run_status.value}"
+            )
         elevator.indicators.set_direction(elevator.target_floor_direction)
 
     def _calculate_distance_to_target(self, elevator: ElevatorState) -> float:
         """计算到目标楼层的距离（以floor_up_position为单位）"""
-        current_pos = elevator.position.current_floor * 10 + elevator.position.floor_up_position
+        current_pos = (
+            elevator.position.current_floor * 10 + elevator.position.floor_up_position
+        )
         target_pos = elevator.target_floor * 10
         return abs(target_pos - current_pos)
 
@@ -577,7 +619,9 @@
         distance = self._calculate_distance_to_near_stop(elevator)
         return distance == 1
 
-    def elevator_go_to_floor(self, elevator_id: int, floor: int, immediate: bool = False) -> None:
+    def elevator_go_to_floor(
+        self, elevator_id: int, floor: int, immediate: bool = False
+    ) -> None:
         """
         设置电梯去向，是生命周期开始，分配目的地
         """
@@ -606,12 +650,18 @@
     def _calculate_metrics(self) -> PerformanceMetrics:
         """Calculate performance metrics"""
         # 直接从state中筛选已完成的乘客
-        completed = [p for p in self.state.passengers.values() if p.status == PassengerStatus.COMPLETED]
+        completed = [
+            p
+            for p in self.state.passengers.values()
+            if p.status == PassengerStatus.COMPLETED
+        ]
 
         total_passengers = len(self.state.passengers)
 
         # 计算总能耗
-        total_energy = sum(elevator.energy_consumed for elevator in self.state.elevators)
+        total_energy = sum(
+            elevator.energy_consumed for elevator in self.state.elevators
+        )
 
         if not completed:
             return PerformanceMetrics(
@@ -621,19 +671,16 @@
                 p95_floor_wait_time=0,
                 average_arrival_wait_time=0,
                 p95_arrival_wait_time=0,
-<<<<<<< HEAD
-                total_energy_consumption=0.0,
-                energy_per_completed_passenger=0.0,
-=======
                 total_energy_consumption=total_energy,
->>>>>>> 83459923
             )
 
         floor_wait_times = [float(p.floor_wait_time) for p in completed]
         arrival_wait_times = [float(p.arrival_wait_time) for p in completed]
         total_energy = sum(e.energy_consumed for e in self.elevators)
 
-        def average_excluding_top_percent(data: List[float], exclude_percent: int) -> float:
+        def average_excluding_top_percent(
+            data: List[float], exclude_percent: int
+        ) -> float:
             """计算排除掉最长的指定百分比后的平均值"""
             if not data:
                 return 0.0
@@ -649,15 +696,15 @@
         return PerformanceMetrics(
             completed_passengers=len(completed),
             total_passengers=total_passengers,
-            average_floor_wait_time=sum(floor_wait_times) / len(floor_wait_times) if floor_wait_times else 0,
+            average_floor_wait_time=sum(floor_wait_times) / len(floor_wait_times)
+            if floor_wait_times
+            else 0,
             p95_floor_wait_time=average_excluding_top_percent(floor_wait_times, 5),
-            average_arrival_wait_time=sum(arrival_wait_times) / len(arrival_wait_times) if arrival_wait_times else 0,
+            average_arrival_wait_time=sum(arrival_wait_times) / len(arrival_wait_times)
+            if arrival_wait_times
+            else 0,
             p95_arrival_wait_time=average_excluding_top_percent(arrival_wait_times, 5),
             total_energy_consumption=total_energy,
-<<<<<<< HEAD
-            energy_per_completed_passenger=total_energy / len(completed) if completed else 0.0,
-=======
->>>>>>> 83459923
         )
 
     def get_events(self, since_tick: int = 0) -> List[SimulationEvent]:
@@ -687,7 +734,8 @@
         with self.lock:
             if self._current_building_config is not None:
                 self._initialize_state_with_traffic(
-                    deepcopy(self._current_building_config), deepcopy(self._current_traffic_template)
+                    deepcopy(self._current_building_config),
+                    deepcopy(self._current_traffic_template),
                 )
             else:
                 elevators = len(self.elevators) or 1
@@ -719,7 +767,9 @@
             origin = int(entry["origin"])
             destination = int(entry["destination"])
             tick = int(entry["tick"])
-            traffic_entry = TrafficEntry(id=passenger_id, origin=origin, destination=destination, tick=tick)
+            traffic_entry = TrafficEntry(
+                id=passenger_id, origin=origin, destination=destination, tick=tick
+            )
             self.traffic_queue.append(traffic_entry)
             self.next_passenger_id = max(self.next_passenger_id, passenger_id + 1)
 
@@ -739,15 +789,21 @@
             building_config = file_data["building"]
             server_debug_log(f"Building config: {building_config}")
             traffic_data: List[Dict[str, Any]] = list(file_data["traffic"])
-            self._current_building_config = cast(Dict[str, Any], deepcopy(building_config))
-            self._current_traffic_template = cast(List[Dict[str, Any]], deepcopy(traffic_data))
+            self._current_building_config = cast(
+                Dict[str, Any], deepcopy(building_config)
+            )
+            self._current_traffic_template = cast(
+                List[Dict[str, Any]], deepcopy(traffic_data)
+            )
             self._initialize_state_with_traffic(
-                deepcopy(self._current_building_config), deepcopy(self._current_traffic_template)
+                deepcopy(self._current_building_config),
+                deepcopy(self._current_traffic_template),
             )
             return True
         except Exception as e:
             server_debug_log(f"Error loading traffic file {traffic_file}: {e}")
             return False
+
 
 # Global simulation instance for Flask routes
 simulation: ElevatorSimulation = ElevatorSimulation("", _init_only=True)
@@ -782,7 +838,9 @@
         # server_debug_log("")
         # server_debug_log(f"HTTP /api/step request ----- ticks: {ticks}")
         events = simulation.step(ticks)
-        server_debug_log(f"HTTP /api/step response ----- tick: {simulation.tick}, events: {len(events)}\n")
+        server_debug_log(
+            f"HTTP /api/step response ----- tick: {simulation.tick}, events: {len(events)}\n"
+        )
         return json_response(
             {
                 "tick": simulation.tick,
@@ -823,7 +881,9 @@
         if success:
             return json_response({"success": True})
         else:
-            return json_response({"success": False, "error": "No traffic files available"}, 400)
+            return json_response(
+                {"success": False, "error": "No traffic files available"}, 400
+            )
     except Exception as e:
         return json_response({"error": str(e)}, 500)
 
@@ -837,10 +897,14 @@
         try:
             target_index = int(index_raw)
         except (TypeError, ValueError):
-            return json_response({"success": False, "error": "Invalid traffic index"}, 400)
+            return json_response(
+                {"success": False, "error": "Invalid traffic index"}, 400
+            )
         success = simulation.select_traffic_index(target_index)
         if not success:
-            return json_response({"success": False, "error": "Traffic index out of range"}, 400)
+            return json_response(
+                {"success": False, "error": "Traffic index out of range"}, 400
+            )
         return json_response({"success": True})
     except Exception as e:
         return json_response({"error": str(e)}, 500)
@@ -862,7 +926,9 @@
     parser = argparse.ArgumentParser(description="Elevator Simulation Server")
     parser.add_argument("--host", default="127.0.0.1", help="Server host")
     parser.add_argument("--port", type=int, default=8000, help="Server port")
-    parser.add_argument("--debug", default=True, action="store_true", help="Enable debug logging")
+    parser.add_argument(
+        "--debug", default=True, action="store_true", help="Enable debug logging"
+    )
 
     args = parser.parse_args()
 
@@ -873,7 +939,9 @@
         app.config["DEBUG"] = True
 
     # Create simulation with traffic directory
-    simulation = ElevatorSimulation(f"{os.path.join(os.path.dirname(__file__), '..', 'traffic')}")
+    simulation = ElevatorSimulation(
+        f"{os.path.join(os.path.dirname(__file__), '..', 'traffic')}"
+    )
 
     # Print traffic status
     print(f"Elevator simulation server running on http://{args.host}:{args.port}")
